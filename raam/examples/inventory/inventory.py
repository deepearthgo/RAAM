--- conflicted
+++ resolved
@@ -182,12 +182,8 @@
 
         pricecount = len(self.price_probabilities[priceindex,:])
 
-<<<<<<< HEAD
-        # this is very slow. It would be better to use the cython code from examples 
-=======
         # TODO: this is very slow. It would be better to use the cython code from examples 
         # for this
->>>>>>> 4a69204a
         priceindex = np.random.choice(\
             np.arange(pricecount,dtype=int), \
             p=self.price_probabilities[priceindex,:])
@@ -217,13 +213,7 @@
         return self.stateiterator()
 
     def price_levels(self):
-<<<<<<< HEAD
         """ Returns the number of price states in the Markov model """
-=======
-        """
-        Number of discrete price levels considered by the simulator
-        """
->>>>>>> 4a69204a
         return self.price_probabilities.shape[0]
 
 class Features:
